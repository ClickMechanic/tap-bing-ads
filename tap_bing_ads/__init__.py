#!/usr/bin/env python3

import time
import json
import csv
import sys
import re
import io
from datetime import datetime, timedelta
from zipfile import ZipFile

import singer
from singer import utils, metadata, metrics
from bingads import AuthorizationData, OAuthWebAuthCodeGrant, ServiceClient
import suds
from suds.sudsobject import asdict
import stringcase
import requests
import arrow

from tap_bing_ads import reports

LOGGER = singer.get_logger()

REQUIRED_CONFIG_KEYS = [
    "start_date",
    "customer_id",
    "account_ids",
    "oauth_client_id",
    "oauth_client_secret",
    "refresh_token",
    "developer_token",
]

# objects that are at the root level, with selectable fields in the Stitch UI
TOP_LEVEL_CORE_OBJECTS = [
    'AdvertiserAccount',
    'Campaign',
    'AdGroup',
    'Ad'
]

CONFIG = {}
STATE = {}

MAX_NUM_REPORT_POLLS = 10
REPORT_POLL_SLEEP = 5

SESSION = requests.Session()
DEFAULT_USER_AGENT = 'Singer.io Bing Ads Tap'

ARRAY_TYPE_REGEX = r'ArrayOf([A-Za-z]+)'

def get_user_agent():
    return CONFIG.get('user_agent', DEFAULT_USER_AGENT)

def log_service_call(service_method):
    def wrapper(*args, **kwargs):
        log_args = list(map(lambda arg: str(arg).replace('\n', '\\n'), args)) + \
                   list(map(lambda kv: '{}={}'.format(*kv), kwargs.items()))
        LOGGER.info('Calling: {}({})'.format(service_method.name, ','.join(log_args)))
        with metrics.http_request_timer(service_method.name):
            return service_method(*args, **kwargs)
    return wrapper

class CustomServiceClient(ServiceClient):
    def __getattr__(self, name):
        service_method = super(CustomServiceClient, self).__getattr__(name)
        return log_service_call(service_method)

    def set_options(self, **kwargs):
        self._options = kwargs
        kwargs = ServiceClient._ensemble_header(self.authorization_data, **self._options)
        kwargs['headers']['User-Agent'] = get_user_agent()
        self._soap_client.set_options(**kwargs)

def create_sdk_client(service, account_id):
    LOGGER.info('Creating SOAP client with OAuth refresh credentials')

    authentication = OAuthWebAuthCodeGrant(
        CONFIG['oauth_client_id'],
        CONFIG['oauth_client_secret'],
        '') ## redirect URL not needed for refresh token

    authentication.request_oauth_tokens_by_refresh_token(CONFIG['refresh_token'])

    authorization_data = AuthorizationData(
        account_id=account_id,
        customer_id=CONFIG['customer_id'],
        developer_token=CONFIG['developer_token'],
        authentication=authentication)

    return CustomServiceClient(service, authorization_data)

def sobject_to_dict(obj):
    if not hasattr(obj, '__keylist__'):
        return obj

    out = {}
    for key, value in asdict(obj).items():
        if hasattr(value, '__keylist__'):
            out[key] = sobject_to_dict(value)
        elif isinstance(value, list):
            out[key] = []
            for item in value:
                out[key].append(sobject_to_dict(item))
        elif isinstance(value, datetime):
            out[key] = arrow.get(value).isoformat()
        else:
            out[key] = value
    return out

def xml_to_json_type(xml_type):
    if xml_type == 'boolean':
        return 'boolean'
    if xml_type in ['decimal', 'float', 'double']:
        return 'number'
    if xml_type in ['long', 'int']:
        return 'integer'

    return 'string'

def get_json_schema(element):
    types = []
    _format = None

    if element.nillable:
        types.append('null')

    if element.root.name == 'simpleType':
        types.append('null')
        types.append('string')
    else:
        xml_type = element.type[0]

        _type = xml_to_json_type(xml_type)
        types.append(_type)

        if xml_type in ['dateTime', 'date']:
            _format = 'date-time'

    schema = {'type': types}

    if _format:
        schema['format'] = _format

    return schema

def get_array_type(array_type):
    xml_type = re.match(ARRAY_TYPE_REGEX, array_type).groups()[0]
    json_type = xml_to_json_type(xml_type)
    if json_type == 'string' and xml_type != 'string':
        # complex type
        items = xml_type # will be filled in fill_in_nested_types
    else:
        items = {
            'type': json_type
        }

    array_obj = {
        'type': ['null', 'object'],
        'properties': {}
    }

    array_obj['properties'][xml_type] = {
        'type': ['null', 'array'],
        'items': items
    }

    return array_obj

def get_complex_type_elements(inherited_types, wsdl_type):
    ## inherited type
    if isinstance(wsdl_type.rawchildren[0].rawchildren[0], suds.xsd.sxbasic.Extension):
        abstract_base = wsdl_type.rawchildren[0].rawchildren[0].ref[0]
        if abstract_base not in inherited_types:
            inherited_types[abstract_base] = set()
        inherited_types[abstract_base].add(wsdl_type.name)

        elements = []
        for element_group in wsdl_type.rawchildren[0].rawchildren[0].rawchildren:
            for element in element_group:
                elements.append(element[0])
        return elements
    else:
        return wsdl_type.rawchildren[0].rawchildren

def wsdl_type_to_schema(inherited_types, wsdl_type):
    if wsdl_type.root.name == 'simpleType':
        return get_json_schema(wsdl_type)

    elements = get_complex_type_elements(inherited_types, wsdl_type)

    properties = {}
    for element in elements:
        if element.root.name == 'enumeration':
            properties[element.name] = get_json_schema(element)
        elif element.type is None and element.ref:
            properties[element.name] = element.ref[0] ## set to service type name for now
        elif element.type[1] != 'http://www.w3.org/2001/XMLSchema': ## not a built-in XML type
            _type = element.type[0]
            if 'ArrayOf' in _type:
                properties[element.name] = get_array_type(_type)
            else:
                properties[element.name] = _type ## set to service type name for now
        else:
            properties[element.name] = get_json_schema(element)

    return {
        'type': ['null', 'object'],
        'additionalProperties': False,
        'properties': properties
    }

def combine_object_schemas(schemas):
    properties = {}
    for schema in schemas:
        for prop, prop_schema in schema['properties'].items():
            properties[prop] = prop_schema
    return {
        'type': ['object'],
        'properties': properties
    }

def normalize_abstract_types(inherited_types, type_map):
    for base_type, types in inherited_types.items():
        if base_type in type_map:
            schemas = []
            for inherited_type in types:
                if inherited_type in type_map:
                    schemas.append(type_map[inherited_type])
            schemas.append(type_map[base_type])

            if base_type in TOP_LEVEL_CORE_OBJECTS:
                type_map[base_type] = combine_object_schemas(schemas)
            else:
                type_map[base_type] = {'anyOf': schemas}

def fill_in_nested_types(type_map, schema):
    if 'properties' in schema:
        for prop, descriptor in schema['properties'].items():
            schema['properties'][prop] = fill_in_nested_types(type_map, descriptor)
    elif 'items' in schema:
        schema['items'] = fill_in_nested_types(type_map, schema['items'])
    else:
        if isinstance(schema, str) and schema in type_map:
            return type_map[schema]
    return schema

def get_type_map(client):
    inherited_types = {}
    type_map = {}
    for type_tuple in client.soap_client.sd[0].types:
        _type = type_tuple[0]
        qname = _type.qname[1]
        if 'https://bingads.microsoft.com' not in qname and \
           'http://schemas.datacontract.org' not in qname:
            continue
        type_map[_type.name] = wsdl_type_to_schema(inherited_types, _type)

    normalize_abstract_types(inherited_types, type_map)

    for _type, schema in type_map.items():
        type_map[_type] = fill_in_nested_types(type_map, schema)

    return type_map

def get_stream_def(stream_name, schema, stream_metadata=None, pks=None, replication_key=None):
    stream_def = {
        'tap_stream_id': stream_name,
        'stream': stream_name,
        'schema': schema
    }

    excluded_inclusion_fields = []
    if pks:
        stream_def['key_properties'] = pks
        excluded_inclusion_fields = pks

    if replication_key:
        stream_def['replication_key'] = replication_key
        stream_def['replication_method'] = 'INCREMENTAL'
        excluded_inclusion_fields += [replication_key]
    else:
        stream_def['replication_method'] = 'FULL_TABLE'

    if stream_metadata:
        stream_def['metadata'] = stream_metadata
    else:
        stream_def['metadata'] = list(map(
          lambda field: {"metadata": {"inclusion": "available"}, "breadcrumb": ["properties", field]},
          (schema['properties'].keys() - excluded_inclusion_fields)))

    return stream_def

def get_core_schema(client, obj):
    type_map = get_type_map(client)
    return type_map[obj]

def discover_core_objects():
    core_object_streams = []

    LOGGER.info('Initializing CustomerManagementService client - Loading WSDL')
    client = CustomServiceClient('CustomerManagementService')

    account_schema = get_core_schema(client, 'AdvertiserAccount')
    core_object_streams.append(
        get_stream_def('accounts', account_schema, pks=['Id'], replication_key='LastModifiedTime'))

    LOGGER.info('Initializing CampaignManagementService client - Loading WSDL')
    client = CustomServiceClient('CampaignManagementService')

    campaign_schema = get_core_schema(client, 'Campaign')
    core_object_streams.append(get_stream_def('campaigns', campaign_schema, pks=['Id']))

    ad_group_schema = get_core_schema(client, 'AdGroup')
    core_object_streams.append(get_stream_def('ad_groups', ad_group_schema, pks=['Id']))

    ad_schema = get_core_schema(client, 'Ad')
    core_object_streams.append(get_stream_def('ads', ad_schema, pks=['Id']))

    return core_object_streams

def get_report_schema(client, report_name):
    column_obj_name = '{}Column'.format(report_name)

    report_columns_type = None
    for _type in client.soap_client.sd[0].types:
        if _type[0].name == column_obj_name:
            report_columns_type = _type[0]
            break

    report_columns = map(lambda x: x.name, report_columns_type.rawchildren[0].rawchildren)

    if report_name in reports.EXTRA_FIELDS:
        report_columns = list(report_columns) + reports.EXTRA_FIELDS[report_name]

    properties = {}
    for column in report_columns:
        if column in reports.REPORTING_FIELD_TYPES:
            _type = reports.REPORTING_FIELD_TYPES[column]
        else:
            _type = 'string'

        # TimePeriod's column name changes depending on aggregation level
        # This tap always uses daily aggregation
        if column == 'TimePeriod':
            column = 'GregorianDate'
            _type = 'datetime'

        if _type == 'datetime':
            col_schema = {'type': ['null', 'string'], 'format': 'date-time'}
        else:
            col_schema = {'type': ['null', _type]}

        properties[column] = col_schema

    properties['_sdc_report_datetime'] = {
        'type': 'string',
        'format': 'date-time'
    }

    return {
        'properties': properties,
        'additionalProperties': False,
        'type': 'object'
    }

<<<<<<< HEAD
def inclusion_fn(field, required_fields):
    if field in required_fields:
        return {"metadata": {"inclusion": "automatic"}, "breadcrumb": ["properties", field]}
    else:
        return {"metadata": {"inclusion": "available"}, "breadcrumb": ["properties", field]}

def get_report_metadata(report_name, report_schema):
    if report_name in reports.REPORT_SPECIFIC_REQUIRED_FIELDS:
=======
def get_report_metadata(report_name):
    if report_name in reports.EXTRA_FIELDS and \
       report_name in reports.REPORT_SPECIFIC_REQUIRED_FIELDS:
        required_fields = (
            reports.REPORT_REQUIRED_FIELDS +
            reports.REPORT_SPECIFIC_REQUIRED_FIELDS[report_name] +
            reports.EXTRA_FIELDS[report_name])
    elif report_name in reports.REPORT_SPECIFIC_REQUIRED_FIELDS:
>>>>>>> 27d49447
        required_fields = (
            reports.REPORT_REQUIRED_FIELDS +
            reports.REPORT_SPECIFIC_REQUIRED_FIELDS[report_name])
    else:
        required_fields = reports.REPORT_REQUIRED_FIELDS

    return list(map(
        lambda field: inclusion_fn(field, required_fields),
        report_schema['properties']))

def discover_reports():
    report_streams = []
    LOGGER.info('Initializing ReportingService client - Loading WSDL')
    client = CustomServiceClient('ReportingService')
    type_map = get_type_map(client)
    report_column_regex = r'^(?!ArrayOf)(.+Report)Column$'

    for type_name in type_map:
        match = re.match(report_column_regex, type_name)
        if match and match.groups()[0] in reports.REPORT_WHITELIST:
            report_name = match.groups()[0]
            stream_name = stringcase.snakecase(report_name)
            report_schema = get_report_schema(client, report_name)
            report_metadata = get_report_metadata(report_name, report_schema)
            report_stream_def = get_stream_def(
                stream_name,
                report_schema,
                stream_metadata=report_metadata)
            report_streams.append(report_stream_def)

    return report_streams

def test_credentials(account_ids):
    if not account_ids:
        raise Exception('At least one id in account_ids is required to test authentication')

    create_sdk_client('CustomerManagementService', account_ids[0])

def do_discover(account_ids):
    LOGGER.info('Testing authentication')
    test_credentials(account_ids)

    LOGGER.info('Discovering core objects')
    core_object_streams = discover_core_objects()

    LOGGER.info('Discovering reports')
    report_streams = discover_reports()

    json.dump({'streams': core_object_streams + report_streams}, sys.stdout, indent=2)

def get_selected_fields(catalog_item, exclude=None):
    if not catalog_item.metadata:
        return None

    if not exclude:
        exclude = []

    mdata = metadata.to_map(catalog_item.metadata)
    selected_fields = []
    for prop in catalog_item.schema.properties:
        if prop not in exclude and \
           ((catalog_item.key_properties and prop in catalog_item.key_properties) or \
            metadata.get(mdata, ('properties', prop), 'inclusion') == 'automatic' or \
            metadata.get(mdata, ('properties', prop), 'selected') is True):
            selected_fields.append(prop)
    return selected_fields

def filter_selected_fields(selected_fields, obj):
    if selected_fields:
        return {key:value for key, value in obj.items() if key in selected_fields}
    return obj

def filter_selected_fields_many(selected_fields, objs):
    if selected_fields:
        return [filter_selected_fields(selected_fields, obj) for obj in objs]
    return objs

def sync_accounts_stream(account_ids, catalog_item):
    selected_fields = get_selected_fields(catalog_item)
    accounts = []

    LOGGER.info('Initializing CustomerManagementService client - Loading WSDL')
    client = CustomServiceClient('CustomerManagementService')
    account_schema = get_core_schema(client, 'AdvertiserAccount')
    singer.write_schema('accounts', account_schema, ['Id'])

    for account_id in account_ids:
        client = create_sdk_client('CustomerManagementService', account_id)
        response = client.GetAccount(AccountId=account_id)
        accounts.append(sobject_to_dict(response))

    accounts_bookmark = singer.get_bookmark(STATE, 'accounts', 'last_record')
    if accounts_bookmark:
        accounts = list(
            filter(lambda x: x['LastModifiedTime'] >= accounts_bookmark,
                   accounts))

    max_accounts_last_modified = max([x['LastModifiedTime'] for x in accounts])

    with metrics.record_counter('accounts') as counter:
        singer.write_records('accounts', filter_selected_fields_many(selected_fields, accounts))
        counter.increment(len(accounts))

    singer.write_bookmark(STATE, 'accounts', 'last_record', max_accounts_last_modified)
    singer.write_state(STATE)

def sync_campaigns(client, account_id, selected_streams):
    response = client.GetCampaignsByAccountId(AccountId=account_id)
    response_dict = sobject_to_dict(response)
    if 'Campaign' in response_dict:
        campaigns = response_dict['Campaign']

        if 'campaigns' in selected_streams:
            selected_fields = get_selected_fields(selected_streams['campaigns'])
            singer.write_schema('campaigns', get_core_schema(client, 'Campaign'), ['Id'])
            with metrics.record_counter('campaigns') as counter:
                singer.write_records('campaigns',
                                     filter_selected_fields_many(selected_fields, campaigns))
                counter.increment(len(campaigns))

        return map(lambda x: x['Id'], campaigns)

def sync_ad_groups(client, account_id, campaign_ids, selected_streams):
    ad_group_ids = []
    for campaign_id in campaign_ids:
        response = client.GetAdGroupsByCampaignId(CampaignId=campaign_id)
        response_dict = sobject_to_dict(response)

        if 'AdGroup' in response_dict:
            ad_groups = sobject_to_dict(response)['AdGroup']

            if 'ad_groups' in selected_streams:
                LOGGER.info('Syncing AdGroups for Account: {}, Campaign: {}'.format(
                    account_id, campaign_id))
                selected_fields = get_selected_fields(selected_streams['ad_groups'])
                singer.write_schema('ad_groups', get_core_schema(client, 'AdGroup'), ['Id'])
                with metrics.record_counter('ad_groups') as counter:
                    singer.write_records('ad_groups',
                                         filter_selected_fields_many(selected_fields, ad_groups))
                    counter.increment(len(ad_groups))

            ad_group_ids.append(list(map(lambda x: x['Id'], ad_groups)))
    return ad_group_ids

def sync_ads(client, selected_streams, ad_group_ids):
    for ad_group_id in ad_group_ids:
        response = client.GetAdsByAdGroupId(
            AdGroupId=ad_group_id,
            AdTypes={
                'AdType': [
                    'AppInstall',
                    'DynamicSearch',
                    'ExpandedText',
                    'Product',
                    'Text',
                    'Image'
                ]
            })
        response_dict = sobject_to_dict(response)

        if 'Ad' in response_dict:
            selected_fields = get_selected_fields(selected_streams['ads'])
            singer.write_schema('ads', get_core_schema(client, 'Ad'), ['Id'])
            with metrics.record_counter('ads') as counter:
                ads = response_dict['Ad']
                singer.write_records('ads', filter_selected_fields_many(selected_fields, ads))
                counter.increment(len(ads))

def sync_core_objects(account_id, selected_streams):
    client = create_sdk_client('CampaignManagementService', account_id)

    LOGGER.info('Syncing Campaigns for Account: {}'.format(account_id))
    campaign_ids = sync_campaigns(client, account_id, selected_streams)

    if campaign_ids and ('ad_groups' in selected_streams or 'ads' in selected_streams):
        ad_group_ids = sync_ad_groups(client, account_id, campaign_ids, selected_streams)
        if 'ads' in selected_streams:
            LOGGER.info('Syncing Ads for Account: {}'.format(account_id))
            sync_ads(client, selected_streams, ad_group_ids)

def normalize_report_column_names(row):
    for alias_name in reports.ALIASES:
        if alias_name in row:
            row[reports.ALIASES[alias_name]] = row[alias_name]
            del row[alias_name]

def type_report_row(row):
    for field_name, value in row.items():
        value = value.strip()
        if value == '':
            value = None

        if value is not None and field_name in reports.REPORTING_FIELD_TYPES:
            _type = reports.REPORTING_FIELD_TYPES[field_name]
            if _type == 'integer':
                value = int(value)
            elif _type == 'number':
                value = float(value.replace('%', ''))
            elif _type in ['date', 'datetime']:
                value = arrow.get(value).isoformat()

        row[field_name] = value

def poll_report(client, report_name, request_id):
    download_url = None
    with metrics.job_timer('generate_report'):
        for _ in range(0, MAX_NUM_REPORT_POLLS):
            response = client.PollGenerateReport(request_id)
            if response.Status == 'Error':
                raise Exception('Error running {} report'.format(report_name))
            if response.Status == 'Success':
                if response.ReportDownloadUrl:
                    download_url = response.ReportDownloadUrl
                break
            time.sleep(REPORT_POLL_SLEEP)
    return download_url

def stream_report(stream_name, report_name, url, report_time):
    with metrics.http_request_timer('download_report'):
        response = SESSION.get(url, headers={'User-Agent': get_user_agent()})

    if response.status_code != 200:
        raise Exception('Non-200 ({}) response downloading report: {}'.format(
            response.status_code, report_name))

    with ZipFile(io.BytesIO(response.content)) as zip_file:
        with zip_file.open(zip_file.namelist()[0]) as binary_file:
            with io.TextIOWrapper(binary_file, encoding='utf-8') as csv_file:
                # handle control character at the start of the file and extra next line
                header_line = next(csv_file)[1:-1]
                headers = header_line.replace('"', '').split(',')

                reader = csv.DictReader(csv_file, fieldnames=headers)

                with metrics.record_counter(stream_name) as counter:
                    for row in reader:
                        normalize_report_column_names(row)
                        type_report_row(row)
                        row['_sdc_report_datetime'] = report_time
                        singer.write_record(stream_name, row)
                        counter.increment()

def sync_report(client, account_id, report_stream):
    report_name = stringcase.pascalcase(report_stream.stream)

    report_schema = get_report_schema(client, report_name)
    singer.write_schema(report_stream.stream, report_schema, [])

    state_key = '{}_{}'.format(account_id, report_stream.stream)
    config_start_date = CONFIG.get('start_date')
    bookmark = singer.get_bookmark(STATE,
                                   state_key,
                                   'date')
    conversion_window = int(CONFIG.get('conversion_window', '-30'))
    start_date = arrow.get(bookmark or config_start_date).shift(days=conversion_window)
    end_date = arrow.get(CONFIG.get('end_date')) # defaults to now

    LOGGER.info('Syncing report: {} - from {} to {}'.format(report_name, start_date, end_date))

    report_request = client.factory.create('{}Request'.format(report_name))
    report_request.Format = 'Csv'
    report_request.Aggregation = 'Daily'
    report_request.Language = 'English'
    report_request.ExcludeReportHeader = True
    report_request.ExcludeReportFooter = True

    selected_fields = get_selected_fields(report_stream,
                                          exclude=['GregorianDate', '_sdc_report_datetime'])
    selected_fields.append('TimePeriod')

    report_columns = client.factory.create('ArrayOf{}Column'.format(report_name))
    getattr(report_columns, '{}Column'.format(report_name)).append(selected_fields)
    report_request.Columns = report_columns

    request_start_date = client.factory.create('Date')
    request_start_date.Day = start_date.day
    request_start_date.Month = start_date.month
    request_start_date.Year = start_date.year

    request_end_date = client.factory.create('Date')
    request_end_date.Day = end_date.day
    request_end_date.Month = end_date.month
    request_end_date.Year = end_date.year

    report_time = client.factory.create('ReportTime')
    report_time.CustomDateRangeStart = request_start_date
    report_time.CustomDateRangeEnd = request_end_date
    report_time.PredefinedTime = None
    report_request.Time = report_time

    report_time = arrow.get().isoformat()

    request_id = client.SubmitGenerateReport(report_request)

    download_url = poll_report(client, report_name, request_id)

    if download_url:
        stream_report(report_stream.stream,
                      report_name,
                      download_url,
                      report_time)
    else:
        LOGGER.info('No results for report: {} - from {} to {}'.format(
            report_name,
            start_date,
            end_date))

    singer.write_bookmark(STATE, state_key, 'date', end_date.isoformat())
    singer.write_state(STATE)

def sync_reports(account_id, catalog):
    client = create_sdk_client('ReportingService', account_id)

    reports_to_sync = filter(lambda x: x.is_selected() and x.stream[-6:] == 'report',
                             catalog.streams)

    for report_stream in reports_to_sync:
        sync_report(client, account_id, report_stream)

def sync_account_data(account_id, catalog, selected_streams):
    LOGGER.info('Syncing core objects')
    sync_core_objects(account_id, selected_streams)

    LOGGER.info('Syncing reports')
    sync_reports(account_id, catalog)

def do_sync_all_accounts(account_ids, catalog):
    selected_streams = {}
    for stream in filter(lambda x: x.is_selected(), catalog.streams):
        selected_streams[stream.tap_stream_id] = stream

    if 'accounts' in selected_streams:
        LOGGER.info('Syncing Accounts')
        sync_accounts_stream(account_ids, selected_streams['accounts'])

    for account_id in account_ids:
        sync_account_data(account_id, catalog, selected_streams)

def main_impl():
    args = utils.parse_args(REQUIRED_CONFIG_KEYS)

    CONFIG.update(args.config)
    STATE.update(args.state)
    account_ids = CONFIG['account_ids'].split(",")

    if args.discover:
        do_discover(account_ids)
        LOGGER.info("Discovery complete")
    elif args.catalog:
        do_sync_all_accounts(account_ids, args.catalog)
        LOGGER.info("Sync Completed")
    else:
        LOGGER.info("No catalog was provided")

def main():
    try:
        main_impl()
    except Exception as exc:
        LOGGER.critical(exc)
        raise exc

if __name__ == "__main__":
    main()<|MERGE_RESOLUTION|>--- conflicted
+++ resolved
@@ -366,7 +366,6 @@
         'type': 'object'
     }
 
-<<<<<<< HEAD
 def inclusion_fn(field, required_fields):
     if field in required_fields:
         return {"metadata": {"inclusion": "automatic"}, "breadcrumb": ["properties", field]}
@@ -374,9 +373,6 @@
         return {"metadata": {"inclusion": "available"}, "breadcrumb": ["properties", field]}
 
 def get_report_metadata(report_name, report_schema):
-    if report_name in reports.REPORT_SPECIFIC_REQUIRED_FIELDS:
-=======
-def get_report_metadata(report_name):
     if report_name in reports.EXTRA_FIELDS and \
        report_name in reports.REPORT_SPECIFIC_REQUIRED_FIELDS:
         required_fields = (
@@ -384,7 +380,6 @@
             reports.REPORT_SPECIFIC_REQUIRED_FIELDS[report_name] +
             reports.EXTRA_FIELDS[report_name])
     elif report_name in reports.REPORT_SPECIFIC_REQUIRED_FIELDS:
->>>>>>> 27d49447
         required_fields = (
             reports.REPORT_REQUIRED_FIELDS +
             reports.REPORT_SPECIFIC_REQUIRED_FIELDS[report_name])
